// Licensed to the Apache Software Foundation (ASF) under one
// or more contributor license agreements.  See the NOTICE file
// distributed with this work for additional information
// regarding copyright ownership.  The ASF licenses this file
// to you under the Apache License, Version 2.0 (the
// "License"); you may not use this file except in compliance
// with the License.  You may obtain a copy of the License at
//
//   http://www.apache.org/licenses/LICENSE-2.0
//
// Unless required by applicable law or agreed to in writing,
// software distributed under the License is distributed on an
// "AS IS" BASIS, WITHOUT WARRANTIES OR CONDITIONS OF ANY
// KIND, either express or implied.  See the License for the
// specific language governing permissions and limitations
// under the License.
use std::{fs::File, path::PathBuf, str::FromStr};

use geo_types::{LineString, MultiPolygon, Point, Polygon};
use wkt::{TryFromWkt, WktFloat};

/// A well-known binary blob of MULTIPOINT (EMPTY)
///
/// The wkt crate's parser rejects this; however, it's a corner case that may show
/// up in WKB generated externally.
pub const MULTIPOINT_WITH_EMPTY_CHILD_WKB: [u8; 30] = [
    0x01, 0x04, 0x00, 0x00, 0x00, 0x01, 0x00, 0x00, 0x00, 0x01, 0x01, 0x00, 0x00, 0x00, 0x00, 0x00,
    0x00, 0x00, 0x00, 0x00, 0xf8, 0x7f, 0x00, 0x00, 0x00, 0x00, 0x00, 0x00, 0xf8, 0x7f,
];

<<<<<<< HEAD
/// A well-known binary blob of MULTIPOINT ((1 2 3)) where outer dimension is specified for xy
/// while inner point's dimension is actually xyz
pub const MULTIPOINT_WITH_INFERRED_Z_DIMENSION_WKB: [u8; 38] = [
    0x01, // byte-order
    0x04, 0x00, 0x00, 0x00, // multipoint with xy-dimension specified
    0x01, 0x00, 0x00, 0x00, // 1 point
    // nested point geom
    0x01, // byte-order
    0xe9, 0x03, 0x00, 0x00, // point with xyz-dimension specified
    0x00, 0x00, 0x00, 0x00, 0x00, 0x00, 0xf0, 0x3f, // x-coordinate of point
    0x00, 0x00, 0x00, 0x00, 0x00, 0x00, 0x00, 0x40, // y-coordinate of point
    0x00, 0x00, 0x00, 0x00, 0x00, 0x00, 0x08, 0x40, // z-coordinate of point
];
=======
pub fn louisiana<T>() -> LineString<T>
where
    T: WktFloat + Default + FromStr,
{
    line_string("louisiana.wkt")
}

pub fn baton_rouge<T>() -> Point<T>
where
    T: WktFloat + Default + FromStr,
{
    let x = T::from(-91.147385).unwrap();
    let y = T::from(30.471165).unwrap();
    Point::new(x, y)
}

pub fn east_baton_rouge<T>() -> Polygon<T>
where
    T: WktFloat + Default + FromStr,
{
    polygon("east_baton_rouge.wkt")
}

pub fn norway_main<T>() -> LineString<T>
where
    T: WktFloat + Default + FromStr,
{
    line_string("norway_main.wkt")
}

pub fn norway_concave_hull<T>() -> LineString<T>
where
    T: WktFloat + Default + FromStr,
{
    line_string("norway_concave_hull.wkt")
}

pub fn norway_convex_hull<T>() -> LineString<T>
where
    T: WktFloat + Default + FromStr,
{
    line_string("norway_convex_hull.wkt")
}

pub fn norway_nonconvex_hull<T>() -> LineString<T>
where
    T: WktFloat + Default + FromStr,
{
    line_string("norway_nonconvex_hull.wkt")
}

pub fn vw_orig<T>() -> LineString<T>
where
    T: WktFloat + Default + FromStr,
{
    line_string("vw_orig.wkt")
}

pub fn vw_simplified<T>() -> LineString<T>
where
    T: WktFloat + Default + FromStr,
{
    line_string("vw_simplified.wkt")
}

pub fn poly1<T>() -> LineString<T>
where
    T: WktFloat + Default + FromStr,
{
    line_string("poly1.wkt")
}

pub fn poly1_hull<T>() -> LineString<T>
where
    T: WktFloat + Default + FromStr,
{
    line_string("poly1_hull.wkt")
}

pub fn poly2<T>() -> LineString<T>
where
    T: WktFloat + Default + FromStr,
{
    line_string("poly2.wkt")
}

pub fn poly2_hull<T>() -> LineString<T>
where
    T: WktFloat + Default + FromStr,
{
    line_string("poly2_hull.wkt")
}

pub fn poly_in_ring<T>() -> LineString<T>
where
    T: WktFloat + Default + FromStr,
{
    line_string("poly_in_ring.wkt")
}

pub fn ring<T>() -> LineString<T>
where
    T: WktFloat + Default + FromStr,
{
    line_string("ring.wkt")
}

pub fn shell<T>() -> LineString<T>
where
    T: WktFloat + Default + FromStr,
{
    line_string("shell.wkt")
}

// From https://geodata.nationaalgeoregister.nl/kadastralekaart/wfs/v4_0?request=GetFeature&service=WFS&srsName=EPSG:4326&typeName=kadastralekaartv4:perceel&version=2.0.0&outputFormat=json&bbox=165593,480993,166125,481552
pub fn nl_zones<T>() -> MultiPolygon<T>
where
    T: WktFloat + Default + FromStr,
{
    multi_polygon("nl_zones.wkt")
}

// From https://afnemers.ruimtelijkeplannen.nl/afnemers/services?request=GetFeature&service=WFS&srsName=EPSG:4326&typeName=Enkelbestemming&version=2.0.0&bbox=165618,480983,166149,481542";
pub fn nl_plots_wgs84<T>() -> MultiPolygon<T>
where
    T: WktFloat + Default + FromStr,
{
    multi_polygon("nl_plots.wkt")
}

pub fn nl_plots_epsg_28992<T>() -> MultiPolygon<T>
where
    T: WktFloat + Default + FromStr,
{
    // https://epsg.io/28992
    multi_polygon("nl_plots_epsg_28992.wkt")
}

fn line_string<T>(name: &str) -> LineString<T>
where
    T: WktFloat + Default + FromStr,
{
    LineString::try_from_wkt_reader(file(name)).unwrap()
}

pub fn polygon<T>(name: &str) -> Polygon<T>
where
    T: WktFloat + Default + FromStr,
{
    Polygon::try_from_wkt_reader(file(name)).unwrap()
}

pub fn multi_polygon<T>(name: &str) -> MultiPolygon<T>
where
    T: WktFloat + Default + FromStr,
{
    MultiPolygon::try_from_wkt_reader(file(name)).unwrap()
}

pub fn file(name: &str) -> File {
    let base = crate::data::sedona_testing_dir()
        .expect("sedona-testing directory should resolve when accessing fixtures");

    let mut path = PathBuf::from(base);
    path.push("data");
    path.push("wkts");
    path.push("geo-test-fixtures");
    path.push(name);

    File::open(&path).unwrap_or_else(|_| panic!("Can't open file: {path:?}"))
}

#[cfg(test)]
mod tests {
    use super::*;

    #[test]
    fn norway_main_linestring_has_vertices() {
        let ls = norway_main::<f64>();
        assert!(
            !ls.0.is_empty(),
            "LineString loaded from norway_main.wkt should have vertices"
        );

        let first = ls.0.first().expect("expected at least one coordinate");
        assert!(first.x.is_finite(), "first coordinate x should be finite");
        assert!(first.y.is_finite(), "first coordinate y should be finite");
    }

    #[test]
    fn nl_zones_multipolygon_not_empty() {
        let mp = nl_zones::<f64>();
        assert!(
            !mp.0.is_empty(),
            "MultiPolygon from nl_zones.wkt should contain polygons"
        );

        let polygon = mp.0.first().expect("expected at least one polygon");
        assert!(
            !polygon.exterior().0.is_empty(),
            "polygon exterior ring should contain coordinates"
        );
    }
}
>>>>>>> 9e3365f6
<|MERGE_RESOLUTION|>--- conflicted
+++ resolved
@@ -28,7 +28,6 @@
     0x00, 0x00, 0x00, 0x00, 0xf8, 0x7f, 0x00, 0x00, 0x00, 0x00, 0x00, 0x00, 0xf8, 0x7f,
 ];
 
-<<<<<<< HEAD
 /// A well-known binary blob of MULTIPOINT ((1 2 3)) where outer dimension is specified for xy
 /// while inner point's dimension is actually xyz
 pub const MULTIPOINT_WITH_INFERRED_Z_DIMENSION_WKB: [u8; 38] = [
@@ -42,7 +41,7 @@
     0x00, 0x00, 0x00, 0x00, 0x00, 0x00, 0x00, 0x40, // y-coordinate of point
     0x00, 0x00, 0x00, 0x00, 0x00, 0x00, 0x08, 0x40, // z-coordinate of point
 ];
-=======
+
 pub fn louisiana<T>() -> LineString<T>
 where
     T: WktFloat + Default + FromStr,
@@ -246,5 +245,4 @@
             "polygon exterior ring should contain coordinates"
         );
     }
-}
->>>>>>> 9e3365f6
+}